import type { Node as ESTreeNode, Program as ESTreeProgram } from 'estree'
import type { SyncHandler } from 'estree-walker'

<<<<<<< HEAD
import type { ArrayPattern, AssignmentPattern, AssignmentTargetMaybeDefault, AssignmentTargetRest, BindingIdentifier, BindingPattern, CatchClause, ClassBody, ClassElement, Declaration, ExportSpecifier, Expression, IdentifierName, IdentifierReference, ImportDefaultSpecifier, ImportNamespaceSpecifier, ImportSpecifier, LabelIdentifier, MagicString, MethodDefinition, ModuleDeclaration, ObjectPattern, ObjectProperty, ParamPattern, ParseResult, Pattern, PrivateIdentifier, Program, PropertyDefinition, SpreadElement, Statement, Super, SwitchCase, TemplateElement, TSIndexSignatureName, VariableDeclarator, WithClause } from 'oxc-parser'
=======
import type { CatchClause, ClassBody, Declaration, ExportSpecifier, Expression, ImportDefaultSpecifier, ImportNamespaceSpecifier, ImportSpecifier, JSXAttributeItem, JSXChild, MethodDefinition, ModuleDeclaration, ObjectProperty, ParseResult, PrivateIdentifier, Program, PropertyDefinition, SpreadElement, Statement, Super, SwitchCase, TemplateElement, VariableDeclarator } from 'oxc-parser'
>>>>>>> 7e3a7f28

import { walk as _walk } from 'estree-walker'
import { anyOf, createRegExp, exactly } from 'magic-regexp/further-magic'
import { parseSync } from 'oxc-parser'
import { ScopeTracker } from './scope-tracker'

export type Identifier = IdentifierName | IdentifierReference | BindingIdentifier | LabelIdentifier | TSIndexSignatureName

/** estree also has AssignmentProperty, Identifier and Literal as possible node types */
<<<<<<< HEAD
export type Node = AssignmentTargetMaybeDefault | AssignmentTargetRest | Declaration | VariableDeclarator | Expression | Identifier | ClassBody | ClassElement | CatchClause | WithClause | MethodDefinition | ModuleDeclaration | ImportSpecifier | ImportDefaultSpecifier | ImportNamespaceSpecifier | ExportSpecifier | Pattern | PrivateIdentifier | Program | SpreadElement | Statement | Super | SwitchCase | TemplateElement | ObjectProperty | PropertyDefinition | BindingPattern | ParamPattern | ObjectPattern | ArrayPattern | AssignmentPattern

interface WalkerCallbackContext<TInput extends Program | Node | ParseResult, TOptions extends Partial<_WalkOptions<TInput>>> {
=======
export type Node = Declaration | VariableDeclarator | Expression | ClassBody | CatchClause | MethodDefinition | ModuleDeclaration | ImportSpecifier | ImportDefaultSpecifier | ImportNamespaceSpecifier | ExportSpecifier | PrivateIdentifier | Program | SpreadElement | Statement | Super | SwitchCase | TemplateElement | ObjectProperty | PropertyDefinition | JSXAttributeItem | JSXChild

interface WalkerCallbackContext {
>>>>>>> 7e3a7f28
  /**
   * The key of the current node within its parent node object, if applicable.
   *
   * For instance, when processing a `VariableDeclarator` node, this would be the `declarations` key of the parent `VariableDeclaration` node.
   * @example
   * {
   *   type: 'VariableDeclaration',
   *   declarations: [[Object]],
   *   // ...
   * },
   *   {  // <-- when processing this, the key would be 'declarations'
   *     type: 'VariableDeclarator',
   *     // ...
   *   },
   */
  key: string | number | symbol | null | undefined
  /**
   * The zero-based index of the current node within its parent's children array, if applicable.
   * For instance, when processing a `VariableDeclarator` node,
   * this would be the index of the current `VariableDeclarator` node within the `declarations` array.
   *
   * This is `null` when the node is not part of an array and `undefined` for the root `Program` node.
   *
   * @example
   * {
   *   type: 'VariableDeclaration',
   *   declarations: [[Object]],
   *   // ...
   * },
   *   {  // <-- when processing this, the index would be 0
   *     type: 'VariableDeclarator',
   *     // ...
   *   },
   */
  index: number | null | undefined
  /**
   * The full Abstract Syntax Tree (AST) that is being walked, starting from the root node.
   */
  ast: Program | Node
<<<<<<< HEAD
  /**
   * The MagicString instance that is being used to modify the code.
   */
  magicString: TInput extends ParseResult ? MagicString : TOptions['magicString'] extends MagicString ? MagicString : undefined
}

type WalkerCallback<TInput extends Program | Node | ParseResult, TOptions extends Partial<_WalkOptions<TInput>>> = (this: ThisParameterType<SyncHandler>, node: Node, parent: Node | null, ctx: WalkerCallbackContext<TInput, TOptions>) => void

interface WalkScopeTrackingOptions {
  /**
   * Whether to do a pre-pass to collect all identifiers in advance.
   * @default false
   */
  collect?: boolean
}

interface _WalkOptions<TInput extends Program | Node | ParseResult> {
  /**
   * The oxc MagicString instance to be used to modify the code.
   *
   * When the input is a `ParseResult`, the MagicString from the result is used.
   */
  magicString: TInput extends ParseResult ? never : MagicString | undefined
  /**
   * Options for managing scope tracking. By default, no scope tracking is performed.
   *
   * You can either provide a scope tracker class to use, set this option to `true`, or
   * provide an object with options to enable scope tracking.
   *
   * When set to `true`, no identifier collection will be done beforehand. This means that
   * hoisted identifiers will not be handled properly.
   * @default undefined
   */
  scope: ScopeTracker | true | WalkScopeTrackingOptions
}

type WalkOptions<TInput extends Program | Node | ParseResult, TOptions extends Partial<_WalkOptions<TInput>>> = {
  /**
   * The function to be called when entering a node.
   */
  enter: WalkerCallback<TInput, TOptions>
  /**
   * The function to be called when leaving a node.
   */
  leave: WalkerCallback<TInput, TOptions>
} & TOptions
=======
}

type WalkerCallback = (this: ThisParameterType<SyncHandler>, node: Node, parent: Node | null, ctx: WalkerCallbackContext) => void

interface WalkOptions {
  /**
   * The function to be called when entering a node.
   */
  enter: WalkerCallback
  /**
   * The function to be called when leaving a node.
   */
  leave: WalkerCallback
}
>>>>>>> 7e3a7f28

/**
 * Walk the AST with the given options.
 * @param input The AST to walk.
 * @param options The options to be used when walking the AST. Here you can specify the callbacks for entering and leaving nodes, as well as other options.
 */
<<<<<<< HEAD
export function walk<T extends Program | Node | ParseResult, TOptions extends _WalkOptions<T>>(input: T, options: Partial<WalkOptions<T, TOptions>>) {
  const [ast, magicString] = 'magicString' in input ? [input.program, input.magicString] : [input, options.magicString]

  const scopeTrackingOptions: WalkScopeTrackingOptions = options.scope instanceof ScopeTracker || typeof options.scope !== 'object' ? {} : options.scope
  const scopeTracker = options.scope instanceof ScopeTracker
    ? options.scope
    : options.scope !== undefined
      ? new ScopeTracker({
        keepExitedScopes: scopeTrackingOptions.collect,
      })
      : null

  if (scopeTrackingOptions.collect && scopeTracker) {
    _walk(ast as unknown as ESTreeProgram | ESTreeNode, {
      enter(node) {
        // @ts-expect-error - accessing a protected property
        scopeTracker.processNodeEnter(node)
      },
      leave(node) {
        // @ts-expect-error - accessing a protected property
        scopeTracker.processNodeLeave(node)
      },
    })

    scopeTracker.freeze()
  }

  return {
    ast: _walk(
      ast as unknown as ESTreeProgram | ESTreeNode,
      {
        enter(node, parent, key, index) {
          if (!scopeTrackingOptions.collect) {
            // @ts-expect-error - accessing a protected property; estree also has AssignmentProperty type, which is not in Node
            scopeTracker?.processNodeEnter(node)
          }
          options.enter?.call(this, node as Node, parent as Node | null, { key, index, ast, magicString } as WalkerCallbackContext<T, TOptions>)
        },
        leave(node, parent, key, index) {
          if (!scopeTrackingOptions.collect) {
            // @ts-expect-error - accessing a protected property; estree also has AssignmentProperty type, which is not in Node
            scopeTracker?.processNodeLeave(node)
          }
          options.leave?.call(this, node as Node, parent as Node | null, { key, index, ast, magicString } as WalkerCallbackContext<T, TOptions>)
        },
      },
    ) as Program | Node | null,
    scopeTracker: scopeTracker as TOptions['scope'] extends undefined ? null : ScopeTracker,
  }
=======
export function walk(input: Program | Node, options: Partial<WalkOptions>) {
  return _walk(
    input as unknown as ESTreeProgram | ESTreeNode,
    {
      enter(node, parent, key, index) {
        options.enter?.call(this, node as Node, parent as Node | null, { key, index, ast: input })
      },
      leave(node, parent, key, index) {
        options.leave?.call(this, node as Node, parent as Node | null, { key, index, ast: input })
      },
    },
  ) as Program | Node | null
>>>>>>> 7e3a7f28
}

const LANG_RE = createRegExp(exactly('jsx').or('tsx').or('js').or('ts').groupedAs('lang').after(exactly('.').and(anyOf('c', 'm').optionally())))

/**
 * Parse the code and walk the AST with the given callback, which is called when entering a node.
 * @param code The string with the code to parse and walk. This can be javascript, typescript, jsx or tsx.
 * @param sourceFilename The filename of the source code. This is used to determine the language of the code.
 * @param callback The callback to be called when entering a node.
 */
<<<<<<< HEAD
export function parseAndWalk<TOptions extends Partial<_WalkOptions<ParseResult>>>(code: string, sourceFilename: string, callback: WalkerCallback<ParseResult, TOptions>): ParseResult
=======
export function parseAndWalk(code: string, sourceFilename: string, callback: WalkerCallback): ParseResult
>>>>>>> 7e3a7f28
/**
 * Parse the code and walk the AST with the given callback(s).
 * @param code The string with the code to parse and walk. This can be javascript, typescript, jsx or tsx.
 * @param sourceFilename The filename of the source code. This is used to determine the language of the code.
 * @param options The options to be used when walking the AST. Here you can specify the callbacks for entering and leaving nodes, as well as other options.
 */
<<<<<<< HEAD
export function parseAndWalk<TOptions extends Partial<_WalkOptions<ParseResult>>>(code: string, sourceFilename: string, options: Partial<WalkOptions<ParseResult, TOptions>>): ParseResult
export function parseAndWalk<TOptions extends Partial<_WalkOptions<ParseResult>>>(code: string, sourceFilename: string, arg3: Partial<WalkOptions<ParseResult, TOptions>> | WalkerCallback<ParseResult, TOptions>) {
  const lang = sourceFilename?.match(LANG_RE)?.groups?.lang
  const result = parseSync(sourceFilename, code, { sourceType: 'module', lang })
  walk(result, (typeof arg3 === 'function' ? { enter: arg3 } : arg3) as any) // TODO: use a more specific type cast
  return result
=======
export function parseAndWalk(code: string, sourceFilename: string, options: Partial<WalkOptions>): ParseResult
export function parseAndWalk(code: string, sourceFilename: string, arg3: Partial<WalkOptions> | WalkerCallback) {
  const lang = sourceFilename?.match(LANG_RE)?.groups?.lang
  const ast = parseSync(sourceFilename, code, { sourceType: 'module', lang })
  walk(ast.program, typeof arg3 === 'function' ? { enter: arg3 } : arg3)
  return ast
>>>>>>> 7e3a7f28
}<|MERGE_RESOLUTION|>--- conflicted
+++ resolved
@@ -1,29 +1,19 @@
 import type { Node as ESTreeNode, Program as ESTreeProgram } from 'estree'
 import type { SyncHandler } from 'estree-walker'
 
-<<<<<<< HEAD
-import type { ArrayPattern, AssignmentPattern, AssignmentTargetMaybeDefault, AssignmentTargetRest, BindingIdentifier, BindingPattern, CatchClause, ClassBody, ClassElement, Declaration, ExportSpecifier, Expression, IdentifierName, IdentifierReference, ImportDefaultSpecifier, ImportNamespaceSpecifier, ImportSpecifier, LabelIdentifier, MagicString, MethodDefinition, ModuleDeclaration, ObjectPattern, ObjectProperty, ParamPattern, ParseResult, Pattern, PrivateIdentifier, Program, PropertyDefinition, SpreadElement, Statement, Super, SwitchCase, TemplateElement, TSIndexSignatureName, VariableDeclarator, WithClause } from 'oxc-parser'
-=======
-import type { CatchClause, ClassBody, Declaration, ExportSpecifier, Expression, ImportDefaultSpecifier, ImportNamespaceSpecifier, ImportSpecifier, JSXAttributeItem, JSXChild, MethodDefinition, ModuleDeclaration, ObjectProperty, ParseResult, PrivateIdentifier, Program, PropertyDefinition, SpreadElement, Statement, Super, SwitchCase, TemplateElement, VariableDeclarator } from 'oxc-parser'
->>>>>>> 7e3a7f28
+import type { ArrayPattern, AssignmentPattern, AssignmentTargetMaybeDefault, AssignmentTargetRest, BindingIdentifier, BindingPattern, CatchClause, ClassBody, ClassElement, Declaration, ExportSpecifier, Expression, IdentifierName, IdentifierReference, ImportDefaultSpecifier, ImportNamespaceSpecifier, ImportSpecifier, JSXAttributeItem, JSXChild, LabelIdentifier, MethodDefinition, ModuleDeclaration, ObjectPattern, ObjectProperty, ParamPattern, ParseResult, Pattern, PrivateIdentifier, Program, PropertyDefinition, SpreadElement, Statement, Super, SwitchCase, TemplateElement, TSIndexSignatureName, VariableDeclarator, WithClause } from 'oxc-parser'
 
+import type { ScopeTracker } from './scope-tracker'
 import { walk as _walk } from 'estree-walker'
 import { anyOf, createRegExp, exactly } from 'magic-regexp/further-magic'
 import { parseSync } from 'oxc-parser'
-import { ScopeTracker } from './scope-tracker'
 
 export type Identifier = IdentifierName | IdentifierReference | BindingIdentifier | LabelIdentifier | TSIndexSignatureName
 
 /** estree also has AssignmentProperty, Identifier and Literal as possible node types */
-<<<<<<< HEAD
-export type Node = AssignmentTargetMaybeDefault | AssignmentTargetRest | Declaration | VariableDeclarator | Expression | Identifier | ClassBody | ClassElement | CatchClause | WithClause | MethodDefinition | ModuleDeclaration | ImportSpecifier | ImportDefaultSpecifier | ImportNamespaceSpecifier | ExportSpecifier | Pattern | PrivateIdentifier | Program | SpreadElement | Statement | Super | SwitchCase | TemplateElement | ObjectProperty | PropertyDefinition | BindingPattern | ParamPattern | ObjectPattern | ArrayPattern | AssignmentPattern
-
-interface WalkerCallbackContext<TInput extends Program | Node | ParseResult, TOptions extends Partial<_WalkOptions<TInput>>> {
-=======
-export type Node = Declaration | VariableDeclarator | Expression | ClassBody | CatchClause | MethodDefinition | ModuleDeclaration | ImportSpecifier | ImportDefaultSpecifier | ImportNamespaceSpecifier | ExportSpecifier | PrivateIdentifier | Program | SpreadElement | Statement | Super | SwitchCase | TemplateElement | ObjectProperty | PropertyDefinition | JSXAttributeItem | JSXChild
+export type Node = AssignmentTargetMaybeDefault | AssignmentTargetRest | Declaration | VariableDeclarator | Expression | Identifier | ClassBody | ClassElement | CatchClause | WithClause | MethodDefinition | ModuleDeclaration | ImportSpecifier | ImportDefaultSpecifier | ImportNamespaceSpecifier | ExportSpecifier | Pattern | PrivateIdentifier | Program | SpreadElement | Statement | Super | SwitchCase | TemplateElement | ObjectProperty | PropertyDefinition | BindingPattern | ParamPattern | ObjectPattern | ArrayPattern | AssignmentPattern | JSXAttributeItem | JSXChild
 
 interface WalkerCallbackContext {
->>>>>>> 7e3a7f28
   /**
    * The key of the current node within its parent node object, if applicable.
    *
@@ -63,14 +53,9 @@
    * The full Abstract Syntax Tree (AST) that is being walked, starting from the root node.
    */
   ast: Program | Node
-<<<<<<< HEAD
-  /**
-   * The MagicString instance that is being used to modify the code.
-   */
-  magicString: TInput extends ParseResult ? MagicString : TOptions['magicString'] extends MagicString ? MagicString : undefined
 }
 
-type WalkerCallback<TInput extends Program | Node | ParseResult, TOptions extends Partial<_WalkOptions<TInput>>> = (this: ThisParameterType<SyncHandler>, node: Node, parent: Node | null, ctx: WalkerCallbackContext<TInput, TOptions>) => void
+type WalkerCallback = (this: ThisParameterType<SyncHandler>, node: Node, parent: Node | null, ctx: WalkerCallbackContext) => void
 
 interface WalkScopeTrackingOptions {
   /**
@@ -80,13 +65,7 @@
   collect?: boolean
 }
 
-interface _WalkOptions<TInput extends Program | Node | ParseResult> {
-  /**
-   * The oxc MagicString instance to be used to modify the code.
-   *
-   * When the input is a `ParseResult`, the MagicString from the result is used.
-   */
-  magicString: TInput extends ParseResult ? never : MagicString | undefined
+interface _WalkOptions {
   /**
    * Options for managing scope tracking. By default, no scope tracking is performed.
    *
@@ -100,22 +79,7 @@
   scope: ScopeTracker | true | WalkScopeTrackingOptions
 }
 
-type WalkOptions<TInput extends Program | Node | ParseResult, TOptions extends Partial<_WalkOptions<TInput>>> = {
-  /**
-   * The function to be called when entering a node.
-   */
-  enter: WalkerCallback<TInput, TOptions>
-  /**
-   * The function to be called when leaving a node.
-   */
-  leave: WalkerCallback<TInput, TOptions>
-} & TOptions
-=======
-}
-
-type WalkerCallback = (this: ThisParameterType<SyncHandler>, node: Node, parent: Node | null, ctx: WalkerCallbackContext) => void
-
-interface WalkOptions {
+interface WalkOptions extends Partial<_WalkOptions> {
   /**
    * The function to be called when entering a node.
    */
@@ -125,64 +89,12 @@
    */
   leave: WalkerCallback
 }
->>>>>>> 7e3a7f28
 
 /**
  * Walk the AST with the given options.
  * @param input The AST to walk.
  * @param options The options to be used when walking the AST. Here you can specify the callbacks for entering and leaving nodes, as well as other options.
  */
-<<<<<<< HEAD
-export function walk<T extends Program | Node | ParseResult, TOptions extends _WalkOptions<T>>(input: T, options: Partial<WalkOptions<T, TOptions>>) {
-  const [ast, magicString] = 'magicString' in input ? [input.program, input.magicString] : [input, options.magicString]
-
-  const scopeTrackingOptions: WalkScopeTrackingOptions = options.scope instanceof ScopeTracker || typeof options.scope !== 'object' ? {} : options.scope
-  const scopeTracker = options.scope instanceof ScopeTracker
-    ? options.scope
-    : options.scope !== undefined
-      ? new ScopeTracker({
-        keepExitedScopes: scopeTrackingOptions.collect,
-      })
-      : null
-
-  if (scopeTrackingOptions.collect && scopeTracker) {
-    _walk(ast as unknown as ESTreeProgram | ESTreeNode, {
-      enter(node) {
-        // @ts-expect-error - accessing a protected property
-        scopeTracker.processNodeEnter(node)
-      },
-      leave(node) {
-        // @ts-expect-error - accessing a protected property
-        scopeTracker.processNodeLeave(node)
-      },
-    })
-
-    scopeTracker.freeze()
-  }
-
-  return {
-    ast: _walk(
-      ast as unknown as ESTreeProgram | ESTreeNode,
-      {
-        enter(node, parent, key, index) {
-          if (!scopeTrackingOptions.collect) {
-            // @ts-expect-error - accessing a protected property; estree also has AssignmentProperty type, which is not in Node
-            scopeTracker?.processNodeEnter(node)
-          }
-          options.enter?.call(this, node as Node, parent as Node | null, { key, index, ast, magicString } as WalkerCallbackContext<T, TOptions>)
-        },
-        leave(node, parent, key, index) {
-          if (!scopeTrackingOptions.collect) {
-            // @ts-expect-error - accessing a protected property; estree also has AssignmentProperty type, which is not in Node
-            scopeTracker?.processNodeLeave(node)
-          }
-          options.leave?.call(this, node as Node, parent as Node | null, { key, index, ast, magicString } as WalkerCallbackContext<T, TOptions>)
-        },
-      },
-    ) as Program | Node | null,
-    scopeTracker: scopeTracker as TOptions['scope'] extends undefined ? null : ScopeTracker,
-  }
-=======
 export function walk(input: Program | Node, options: Partial<WalkOptions>) {
   return _walk(
     input as unknown as ESTreeProgram | ESTreeNode,
@@ -195,7 +107,6 @@
       },
     },
   ) as Program | Node | null
->>>>>>> 7e3a7f28
 }
 
 const LANG_RE = createRegExp(exactly('jsx').or('tsx').or('js').or('ts').groupedAs('lang').after(exactly('.').and(anyOf('c', 'm').optionally())))
@@ -206,30 +117,17 @@
  * @param sourceFilename The filename of the source code. This is used to determine the language of the code.
  * @param callback The callback to be called when entering a node.
  */
-<<<<<<< HEAD
-export function parseAndWalk<TOptions extends Partial<_WalkOptions<ParseResult>>>(code: string, sourceFilename: string, callback: WalkerCallback<ParseResult, TOptions>): ParseResult
-=======
 export function parseAndWalk(code: string, sourceFilename: string, callback: WalkerCallback): ParseResult
->>>>>>> 7e3a7f28
 /**
  * Parse the code and walk the AST with the given callback(s).
  * @param code The string with the code to parse and walk. This can be javascript, typescript, jsx or tsx.
  * @param sourceFilename The filename of the source code. This is used to determine the language of the code.
  * @param options The options to be used when walking the AST. Here you can specify the callbacks for entering and leaving nodes, as well as other options.
  */
-<<<<<<< HEAD
-export function parseAndWalk<TOptions extends Partial<_WalkOptions<ParseResult>>>(code: string, sourceFilename: string, options: Partial<WalkOptions<ParseResult, TOptions>>): ParseResult
-export function parseAndWalk<TOptions extends Partial<_WalkOptions<ParseResult>>>(code: string, sourceFilename: string, arg3: Partial<WalkOptions<ParseResult, TOptions>> | WalkerCallback<ParseResult, TOptions>) {
-  const lang = sourceFilename?.match(LANG_RE)?.groups?.lang
-  const result = parseSync(sourceFilename, code, { sourceType: 'module', lang })
-  walk(result, (typeof arg3 === 'function' ? { enter: arg3 } : arg3) as any) // TODO: use a more specific type cast
-  return result
-=======
 export function parseAndWalk(code: string, sourceFilename: string, options: Partial<WalkOptions>): ParseResult
 export function parseAndWalk(code: string, sourceFilename: string, arg3: Partial<WalkOptions> | WalkerCallback) {
   const lang = sourceFilename?.match(LANG_RE)?.groups?.lang
   const ast = parseSync(sourceFilename, code, { sourceType: 'module', lang })
   walk(ast.program, typeof arg3 === 'function' ? { enter: arg3 } : arg3)
   return ast
->>>>>>> 7e3a7f28
 }