{
  "name": "oxc-walker",
  "type": "module",
  "version": "0.4.0",
  "packageManager": "pnpm@10.15.1",
  "description": "",
  "license": "MIT",
  "repository": "oxc-project/oxc-walker",
  "sideEffects": false,
  "exports": {
    ".": "./dist/index.mjs"
  },
  "main": "./dist/index.mjs",
  "module": "./dist/index.mjs",
  "types": "./dist/index.d.ts",
  "files": [
    "dist"
  ],
  "scripts": {
    "build": "unbuild",
    "dev": "vitest dev",
    "lint": "eslint .",
    "prepare": "simple-git-hooks",
    "prepack": "pnpm build",
    "prepublishOnly": "pnpm lint && pnpm test",
    "release": "bumpp && pnpm publish",
    "test": "pnpm test:unit && pnpm test:types",
    "test:unit": "vitest",
    "test:types": "tsc --noEmit"
  },
  "peerDependencies": {
    "oxc-parser": ">=0.72.0"
  },
  "dependencies": {
    "magic-regexp": "^0.10.0"
  },
  "devDependencies": {
<<<<<<< HEAD
    "@antfu/eslint-config": "5.2.1",
    "@types/node": "24.3.0",
=======
    "@antfu/eslint-config": "5.2.2",
    "@types/estree": "1.0.8",
    "@types/node": "24.3.1",
>>>>>>> 65e41028
    "@vitest/coverage-v8": "3.2.4",
    "bumpp": "10.2.3",
    "eslint": "9.35.0",
    "knip": "5.63.1",
    "lint-staged": "16.1.6",
    "oxc-parser": "0.86.0",
    "simple-git-hooks": "2.13.1",
    "typescript": "5.9.2",
    "unbuild": "3.6.1",
    "vitest": "3.2.4"
  },
  "resolutions": {
    "oxc-walker": "link:."
  },
  "simple-git-hooks": {
    "pre-commit": "npx lint-staged"
  },
  "lint-staged": {
    "*.{js,ts,mjs,cjs,json,.*rc}": [
      "npx eslint --fix"
    ]
  }
}<|MERGE_RESOLUTION|>--- conflicted
+++ resolved
@@ -35,14 +35,8 @@
     "magic-regexp": "^0.10.0"
   },
   "devDependencies": {
-<<<<<<< HEAD
-    "@antfu/eslint-config": "5.2.1",
-    "@types/node": "24.3.0",
-=======
     "@antfu/eslint-config": "5.2.2",
-    "@types/estree": "1.0.8",
     "@types/node": "24.3.1",
->>>>>>> 65e41028
     "@vitest/coverage-v8": "3.2.4",
     "bumpp": "10.2.3",
     "eslint": "9.35.0",
